language: generic
group: travis_latest

# Only build for develop and master (and PRs)
branches:
  only:
    - master
    - develop

os:
  linux

env:
  global:
    - secure: "VJ8cMKXuVe7e6vlBeUkd8j6wUbxYF0Yja6CHn0tmpzVGm3CCBXxoZcgvgtfyJTjf+2nqKIjsIy4FdYIkotXYaDwAX5XHHHWS/++7917pddJ2nZkBnBI069c2gLL6vU7E7jbGUzmKywsA73Of44pVsYgtGneK0F7/guLawpWBOOpLsui+pL2X4jYXZL4WHjTPGTphUN4uhQIkqKkuu9ZSR6uodzZDjzkH+q0FT5RLqmgVttnCD9ZmS2ppQsI9f0jZUd8V0M4NGaTHd439uj1UpMMriSJEzcq9DsKZEncjoJZGqfnXPUG9j5Z+jZ8TyxClma93HxeXbXa8A4B6V0wwNA2VG3ZCCeSQon2iNVl8YNZLPaMQleeoQ+uT6D4z26fHVGzk4knMeTROCfHoZo2T8as5EeFDvcbXGva82BnF+aCFxj/d9f1VC3too7bsY+gBBUu/oxVizDWDEby+2Iz2EzUGG3YltF0MjaLrFQ5ggox4vZVVgmlJo8KT6zonTNl8EdKwIzUDh1ZrpiNv3yMgt030heTFL6EJ30xRQJZkwwklJBPgDuARz2FxyKk+hO8IR7AuGLICwP1IpUASXaKeSD1K09qUnmB8W8RO5YhnLu7ABr6oghU9t63r1V0jLTCvYbO4SQIJ2muNsTay/rKo5QtzklPka/5Kud6KyIrsKb4="
    - GH_DOC_BRANCH=develop
    - GH_REPOSITORY=github.com/MDAnalysis/mdanalysis.git
    - GIT_CI_USER=TravisCI
    - GIT_CI_EMAIL=TravisCI@mdanalysis.org
    - MDA_DOCDIR=${TRAVIS_BUILD_DIR}/package/doc/html/html
    - MAINTAIN_DIR=${TRAVIS_BUILD_DIR}/maintainer
    # Set default python version to avoid repetition later
    - PYTHON_VERSION=3.6
    - BUILD_DOCS=false
    - CODECOV=false
    - PYTEST_FLAGS="--disable-pytest-warnings --durations=50"
    - PYTEST_LIST="testsuite/MDAnalysisTests"
    - MAIN_CMD="pytest ${PYTEST_LIST}"
    - SETUP_CMD="${PYTEST_FLAGS}"
    - BUILD_CMD="pip install -e package/ && (cd testsuite/ && python setup.py build)"
    - CONDA_MIN_DEPENDENCIES="mmtf-python mock six biopython networkx cython matplotlib scipy griddataformats hypothesis gsd codecov"
<<<<<<< HEAD
    - CONDA_DEPENDENCIES="${CONDA_MIN_DEPENDENCIES} seaborn>=0.7.0 clustalw=2.1 netcdf4 scikit-learn joblib>=0.12 chemfiles tqdm>=4.43.0 rdkit"
=======
    - CONDA_DEPENDENCIES="${CONDA_MIN_DEPENDENCIES} seaborn>=0.7.0 clustalw=2.1 netcdf4 scikit-learn joblib>=0.12 chemfiles tqdm>=4.43.0 tidynamics>=1.0.0"
>>>>>>> c761ba35
    - CONDA_CHANNELS='biobuilds conda-forge'
    - CONDA_CHANNEL_PRIORITY=True
    - PIP_DEPENDENCIES="duecredit parmed"
    - NUMPY_VERSION=stable
    - INSTALL_HOLE="true"
    - CYTHON_TRACE_NOGIL=1

  matrix:
    # Run a coverage test for most versions
    - CODECOV="true" SETUP_CMD="${PYTEST_FLAGS} --cov=MDAnalysis"
    - PYTHON_VERSION=3.8 CODECOV="true" SETUP_CMD="${PYTEST_FLAGS} --cov=MDAnalysis"
    - PYTHON_VERSION=3.7 CODECOV="true" SETUP_CMD="${PYTEST_FLAGS} --cov=MDAnalysis"
    - NUMPY_VERSION=1.13.3
    - NUMPY_VERSION=dev  EVENT_TYPE="cron"

matrix:
  fast_finish: true
  include:
    - env: NAME="Doc"
           MAIN_CMD="cd package && python setup.py"
           SETUP_CMD="build_sphinx"
           PYTHON_VERSION=3.7
           BUILD_DOCS=true
           BUILD_CMD="cd ${TRAVIS_BUILD_DIR}/package && python setup.py build_ext --inplace"
           INSTALL_HOLE="false"
           PIP_DEPENDENCIES="${PIP_DEPENDENCIES} sphinx==1.8.5 sphinx-sitemap sphinx_rtd_theme msmb_theme==1.2.0"

    - env: NAME="Lint"
           PYLINTRC="${TRAVIS_BUILD_DIR}/package/.pylintrc"
           MAIN_CMD="pylint --py3k package/MDAnalysis && pylint --py3k testsuite/MDAnalysisTests"
           SETUP_CMD=""
           BUILD_CMD=""
           CONDA_DEPENDENCIES=""
           INSTALL_HOLE="false"

    - env: NAME="asv check"
           PYTHON_VERSION=3.6
           CODECOV="false"
           MAIN_CMD=""
           SETUP_CMD=""
           PIP_DEPENDENCIES="${PIP_DEPENDENCIES} setuptools<45.0.0"
           ASV_CHECK="true"

    - os: osx
      env: PYTHON_VERSION=3.6
           NUMPY_VERSION=1.17.3

    - env: NAME='minimal'
           PIP_DEPENDENCIES=""
           CONDA_DEPENDENCIES=${CONDA_MIN_DEPENDENCIES}
           INSTALL_HOLE="false"
           CODECOV="true" SETUP_CMD="${PYTEST_FLAGS} --cov=MDAnalysis"

  allow_failures:
    - env: NUMPY_VERSION=dev EVENT_TYPE="cron"

before_install:
  # Workaround for Travis CI macOS bug (https://github.com/travis-ci/travis-ci/issues/6307)
  # See https://github.com/searchivarius/nmslib/pull/259
  - |
     if [ "${TRAVIS_OS_NAME}" == "osx" ]; then
        command curl -sSL https://rvm.io/mpapis.asc | gpg --import -;
        rvm get head || true
     fi

install:
  # download hole first to use system curl
  # additional external tools (Issue #898) -- HOLE
  - |
    if [[ $INSTALL_HOLE == 'true' ]]; then \
        bash ./maintainer/install_hole.sh $TRAVIS_OS_NAME "${HOME}"; \
        HOLE_BINDIR="${HOME}/hole2/exe"; \
        export PATH=${PATH}:${HOLE_BINDIR}; \
    fi
  - git clone git://github.com/astropy/ci-helpers.git
  - source ci-helpers/travis/setup_conda.sh
  - eval $BUILD_CMD

script:
  - cd ${TRAVIS_BUILD_DIR}
  - if [[ $TRAVIS_OS_NAME == 'osx' ]]; then ulimit -S -n 2048; fi
  - echo $MAIN_CMD $SETUP_CMD
  - if [[ $TRAVIS_OS_NAME == 'osx' ]]; then pip install pytest; fi
  - eval $MAIN_CMD $SETUP_CMD
  # check benchmark suite for basic issues
  - |
    if [ "${ASV_CHECK}" == "true" ]; then
      python -m pip install asv
      cd testsuite
      python setup.py install
      cd ../benchmarks
      time python -m asv check -E existing
    fi


after_success:
  - |
    if [[ $CODECOV == 'true' ]]; then \
      codecov; \
    fi
  # can't use test here since this leads to travis fails even though the build passes
  # turn off blocking as it causes large writes to stdout to fail 
  # (see https://github.com/travis-ci/travis-ci/issues/4704)
  - |
    if [[ ${TRAVIS_PULL_REQUEST} == "false" ]] && [[ ${BUILD_DOCS} == "true" ]] && [[ ${TRAVIS_BRANCH} == ${GH_DOC_BRANCH} ]]; then
      python -c 'import os,sys,fcntl; flags = fcntl.fcntl(sys.stdout, fcntl.F_GETFL); fcntl.fcntl(sys.stdout, fcntl.F_SETFL, flags&~os.O_NONBLOCK);'
      cd ${TRAVIS_BUILD_DIR}/package/MDAnalysis
      export VERSION=$(python -c "import version; print(version.__version__)")
      cd -
      bash ${TRAVIS_BUILD_DIR}/maintainer/deploy_docs_via_travis.sh;
    fi
<|MERGE_RESOLUTION|>--- conflicted
+++ resolved
@@ -29,11 +29,7 @@
     - SETUP_CMD="${PYTEST_FLAGS}"
     - BUILD_CMD="pip install -e package/ && (cd testsuite/ && python setup.py build)"
     - CONDA_MIN_DEPENDENCIES="mmtf-python mock six biopython networkx cython matplotlib scipy griddataformats hypothesis gsd codecov"
-<<<<<<< HEAD
-    - CONDA_DEPENDENCIES="${CONDA_MIN_DEPENDENCIES} seaborn>=0.7.0 clustalw=2.1 netcdf4 scikit-learn joblib>=0.12 chemfiles tqdm>=4.43.0 rdkit"
-=======
-    - CONDA_DEPENDENCIES="${CONDA_MIN_DEPENDENCIES} seaborn>=0.7.0 clustalw=2.1 netcdf4 scikit-learn joblib>=0.12 chemfiles tqdm>=4.43.0 tidynamics>=1.0.0"
->>>>>>> c761ba35
+    - CONDA_DEPENDENCIES="${CONDA_MIN_DEPENDENCIES} seaborn>=0.7.0 clustalw=2.1 netcdf4 scikit-learn joblib>=0.12 chemfiles tqdm>=4.43.0 tidynamics>=1.0.0 rdkit"
     - CONDA_CHANNELS='biobuilds conda-forge'
     - CONDA_CHANNEL_PRIORITY=True
     - PIP_DEPENDENCIES="duecredit parmed"
